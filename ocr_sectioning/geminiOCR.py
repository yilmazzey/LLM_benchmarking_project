--- conflicted
+++ resolved
@@ -10,10 +10,8 @@
 from tqdm import tqdm
 from dotenv import load_dotenv
 from google.generativeai.types import GenerationConfig
-<<<<<<< HEAD
 import json
-=======
->>>>>>> 0e333dc8
+
 
 def convert_pdf_to_images(pdf_path, max_pages=None):
     """Convert PDF to a list of images using PyMuPDF."""
@@ -255,4 +253,5 @@
     args = parser.parse_args()
     
     # Process all PDFs in the folder
+
     process_all_pdfs_in_folder(args.folder, args.max_pages, not args.no_resume) 